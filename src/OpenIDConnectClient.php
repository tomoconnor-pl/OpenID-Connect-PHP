--- conflicted
+++ resolved
@@ -608,14 +608,8 @@
 
         $port = (443 === $port) || (80 === $port) ? '' : ':' . $port;
 	    
-		$uriSplit = explode("?", $_SERVER['REQUEST_URI']);
-
-<<<<<<< HEAD
         $explodedRequestUri = isset($_SERVER['REQUEST_URI']) ? explode('?', $_SERVER['REQUEST_URI']) : [];
         return sprintf('%s://%s%s/%s', $protocol, $host, $port, trim(reset($explodedRequestUri), '/'));
-=======
-        return sprintf('%s://%s%s/%s', $protocol, $host, $port, @trim(reset($uriSplit), '/'));
->>>>>>> 2fcbc64d
     }
 
     /**
